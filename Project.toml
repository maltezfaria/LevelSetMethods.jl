name = "LevelSetMethods"
uuid = "ca3df947-0575-4ae6-b9a3-78df393a7451"
authors = ["Luiz M. Faria and Nicolas Lebbe"]
version = "0.1.4"

[deps]
LinearAlgebra = "37e2e46d-f89d-539d-b4ee-838fcccc9c8e"
StaticArrays = "90137ffa-7385-5640-81b9-e52037218182"

[weakdeps]
Interpolations = "a98d9a8b-a2ab-59e6-89dd-64a1c18fca59"
MMG_jll = "86086c02-e288-5929-a127-40944b0018b7"
Makie = "ee78f7c6-11fb-53f2-987a-cfe4a2b5a57a"
MarchingCubes = "299715c1-40a9-479a-aaf9-4a633d36f717"

[extensions]
InterpolationsExt = "Interpolations"
MMGSurfaceExt = ["MMG_jll", "MarchingCubes"]
MMGVolumeExt = "MMG_jll"
MakieExt = "Makie"

[compat]
Interpolations = "0.15, 0.16"
LinearAlgebra = "1"
MMG_jll = "5"
<<<<<<< HEAD
Makie = "0.21, 0.22, 0.24"
=======
Makie = "0.21, 0.22, 0.23"
>>>>>>> f7659da5
MarchingCubes = "0.1.10"
StaticArrays = "1"
julia = "1.9"<|MERGE_RESOLUTION|>--- conflicted
+++ resolved
@@ -23,11 +23,7 @@
 Interpolations = "0.15, 0.16"
 LinearAlgebra = "1"
 MMG_jll = "5"
-<<<<<<< HEAD
-Makie = "0.21, 0.22, 0.24"
-=======
-Makie = "0.21, 0.22, 0.23"
->>>>>>> f7659da5
+Makie = "0.21, 0.22, 0.23, 0.24"
 MarchingCubes = "0.1.10"
 StaticArrays = "1"
 julia = "1.9"